﻿using System;
using System.Text;
using System.Collections.Generic;
using System.Linq;
using System.IO;
using System.IO.Pipes;
using Microsoft.VisualStudio.TestTools.UnitTesting;
using MARC.Everest.DataTypes;
using MARC.Everest.DataTypes.Interfaces;
using MARC.Everest.Connectors;
using MARC.Everest.Exceptions;
using MARC.Everest.Formatters.XML.ITS1;
using MARC.Everest.Formatters.XML.Datatypes.R1;
using MARC.Everest.Interfaces;
using MARC.Everest.RMIM.UV.NE2008.COCT_MT050000UV01;

namespace MARC.Everest.Test.Manual_Interfaces
{
    /// <summary>
    /// Summary description for IIntereaction
    /// </summary>
    [TestClass]
    public class IInteractionTest
    {
        public IInteractionTest()
        {
            //
            // TODO: Add constructor logic here
            //
        }

        private TestContext testContextInstance;

        /// <summary>
        ///Gets or sets the test context which provides
        ///information about and functionality for the current test run.
        ///</summary>
        public TestContext TestContext
        {
            get
            {
                return testContextInstance;
            }
            set
            {
                testContextInstance = value;
            }
        }

        #region Additional test attributes
        //
        // You can use the following additional attributes as you write your tests:
        //
        // Use ClassInitialize to run code before running the first test in the class
        // [ClassInitialize()]
        // public static void MyClassInitialize(TestContext testContext) { }
        //
        // Use ClassCleanup to run code after all tests in a class have run
        // [ClassCleanup()]
        // public static void MyClassCleanup() { }
        //
        // Use TestInitialize to run code before running each test 
        // [TestInitialize()]
        // public void MyTestInitialize() { }
        //
        // Use TestCleanup to run code after each test has run
        // [TestCleanup()]
        // public void MyTestCleanup() { }
        //
        #endregion

        /* Example 64 */

        /// <summary>
        /// This test will parse a valid instance of type 'IInteraction'.
        /// IsNotNull assertions should return TRUE.
        /// </summary>
        //[TestMethod]
        //public void IInteractionTest01()
        //{
        //    // Setup the formatter as XML ITS 1 with Canadian Data Types R1
        //    var formatter = new XmlIts1Formatter();
        //    formatter.ValidateConformance = false;
        //    formatter.GraphAides.Add(new DatatypeFormatter());

        //    // Parse an instance from disk in the file:
        //    IInteraction instance = formatter.ParseObject(File.OpenRead
        //        (@"C:/Test Files/PRPA_IN101103CA.xml")
        //        )
        //        as IInteraction;

<<<<<<< HEAD
        //    if (instance != null)   // Instance is an interaction
        //    {
        //        // Add all properties to a list and make sure aech
        //        // property in the list of properties is populated
        //        // to ensure for a valid IInteraction instance.
        //        List<Object> propertyList = new List<Object>();
        //        propertyList.Add(instance.Id);
        //        propertyList.Add(instance.InteractionId.Extension);
        //        propertyList.Add(instance.CreationTime);
        //        propertyList.Add(instance.ProcessingModeCode);
        //        propertyList.Add(instance.VersionCode);

        //        foreach (var property in propertyList)
        //            Assert.IsNotNull(propertyList);

        //        Console.WriteLine("Interaction ID: {0}\r\nCreated On: {1}\r\nProcessing Mode Code: {2}\r\nVersion: {3}",
        //            instance.InteractionId.Extension,
        //            instance.CreationTime,
        //            instance.ProcessingModeCode,
        //            instance.VersionCode
        //        );
        //    }
        //    else
        //    {
        //        // if instance is null, fail assertion
        //        Assert.Fail();
        //    }
        //}


        ///// <summary>
        ///// This test will parse a valid instance of type 'IInteraction',
        ///// and compare resulting properties to expected properties from Xml.
        ///// AreEqual assertions should pass, verifying that the properties
        ///// are being read by the formatter as expected.
        ///// </summary>
        //[TestMethod]
        //public void IInteractionTest02()
        //{
        //    // Setup the formatter as XML ITS 1 with Canadian Data Types R1
        //    var formatter = new XmlIts1Formatter();
        //    formatter.ValidateConformance = false;
        //    formatter.GraphAides.Add(new DatatypeFormatter());

        //    // Parse an instance from disk in the file:
        //    IInteraction instance = formatter.ParseObject(File.OpenRead
        //        (@"C:/Test Files/PRPA_IN101103CA.xml")
        //        )
        //        as IInteraction;

        //    if (instance != null)   // Instance is an interaction
        //    {
        //        Assert.AreEqual(instance.InteractionId.Extension.ToString(), "PRPA_IN101103CA");
        //        Assert.AreEqual(instance.ProcessingModeCode.ToString(), "T");
        //        Assert.AreEqual(instance.VersionCode.ToString(), "V3-2008N");

        //        Console.WriteLine("Interaction ID: {0}\r\nCreated On: {1}\r\nProcessing Mode Code: {2}\r\nVersion: {3}",
        //            instance.InteractionId.Extension,
        //            instance.CreationTime,
        //            instance.ProcessingModeCode,
        //            instance.VersionCode
        //        );
        //    }
        //    else
        //    {
        //        // if instance is null, fail assertion
        //        Assert.Fail();
        //    }
        //}



        ///// <summary>
        ///// This test will read an instance of type 'Patient'.
        ///// IsNull assertion should return TRUE (invalid instance of IInteraction).
        ///// </summary>
        //[TestMethod]
        //public void IInteractionTest03()
        //{
        //    // Setup the formatter as XML ITS 1 with Canadian Data Types R1
        //    var formatter = new XmlIts1Formatter();
        //    formatter.ValidateConformance = false;
        //    formatter.GraphAides.Add(new DatatypeFormatter());

        //    // Parse an instance from disk in the file:
        //    IInteraction instance = formatter.ParseObject(File.OpenRead
        //        (@"C:/Test Files/patientSample.xml")
        //        ) as IInteraction;

        //    if (instance != null)   // Instance is an interaction
        //    {
        //        Console.WriteLine("Instance is an interaction.");
        //    }
        //    else
        //    {
        //        // Verify that the instance was never created
        //        // (which would only happen if it was not a valid instance of IInteraction).
        //        Assert.IsNull(instance);
        //        Console.WriteLine("Instance is not valid IInteraction");
        //    }
        //}
=======
            try
            {
                // Set the stream by reading from a file
                // whose datatype is PRPA_IN101103CA
                s = GetResourceStream(neededResource);
                if (s == null)
                    Console.WriteLine("Invalid input stream.");
                
                // Setup the formatter as XML ITS 1 with Canadian Data Types R1
                var formatter = new XmlIts1Formatter();
                formatter.ValidateConformance = false;

                // Assign graphing aides to formatter
                formatter.GraphAides.Add(new DatatypeFormatter());

                var instance = formatter.Parse(s).Structure as IInteraction;
                
                if (instance != null)   // instance is an interaction
                {
                    // Output instance information
                    Console.WriteLine("Interaction ID: {0}\r\nCreated On: {1}\r\nProcessing Mode Code: {2}\r\nVersion: {3}",
                        instance.InteractionId.Extension,
                        instance.CreationTime,
                        instance.ProcessingModeCode,
                        instance.VersionCode
                    );

                    // Ensure that we have a valid patient interaction instance
                    Assert.IsTrue(instance.InteractionId.Extension.StartsWith("PRPA"));
                }
                else
                {
                    // if instance is null, fail assertion
                    Assert.Fail();
                }
            }
            finally
            {
                if (s != null)
                    s.Close();
            }
        }
>>>>>>> 1fc6c46f
    }
}
<|MERGE_RESOLUTION|>--- conflicted
+++ resolved
@@ -1,239 +1,162 @@
-﻿using System;
-using System.Text;
-using System.Collections.Generic;
-using System.Linq;
-using System.IO;
-using System.IO.Pipes;
-using Microsoft.VisualStudio.TestTools.UnitTesting;
-using MARC.Everest.DataTypes;
-using MARC.Everest.DataTypes.Interfaces;
-using MARC.Everest.Connectors;
-using MARC.Everest.Exceptions;
-using MARC.Everest.Formatters.XML.ITS1;
-using MARC.Everest.Formatters.XML.Datatypes.R1;
-using MARC.Everest.Interfaces;
-using MARC.Everest.RMIM.UV.NE2008.COCT_MT050000UV01;
-
-namespace MARC.Everest.Test.Manual_Interfaces
-{
-    /// <summary>
-    /// Summary description for IIntereaction
-    /// </summary>
-    [TestClass]
-    public class IInteractionTest
-    {
-        public IInteractionTest()
-        {
-            //
-            // TODO: Add constructor logic here
-            //
-        }
-
-        private TestContext testContextInstance;
-
-        /// <summary>
-        ///Gets or sets the test context which provides
-        ///information about and functionality for the current test run.
-        ///</summary>
-        public TestContext TestContext
-        {
-            get
-            {
-                return testContextInstance;
-            }
-            set
-            {
-                testContextInstance = value;
-            }
-        }
-
-        #region Additional test attributes
-        //
-        // You can use the following additional attributes as you write your tests:
-        //
-        // Use ClassInitialize to run code before running the first test in the class
-        // [ClassInitialize()]
-        // public static void MyClassInitialize(TestContext testContext) { }
-        //
-        // Use ClassCleanup to run code after all tests in a class have run
-        // [ClassCleanup()]
-        // public static void MyClassCleanup() { }
-        //
-        // Use TestInitialize to run code before running each test 
-        // [TestInitialize()]
-        // public void MyTestInitialize() { }
-        //
-        // Use TestCleanup to run code after each test has run
-        // [TestCleanup()]
-        // public void MyTestCleanup() { }
-        //
-        #endregion
-
-        /* Example 64 */
-
-        /// <summary>
-        /// This test will parse a valid instance of type 'IInteraction'.
-        /// IsNotNull assertions should return TRUE.
-        /// </summary>
-        //[TestMethod]
-        //public void IInteractionTest01()
-        //{
-        //    // Setup the formatter as XML ITS 1 with Canadian Data Types R1
-        //    var formatter = new XmlIts1Formatter();
-        //    formatter.ValidateConformance = false;
-        //    formatter.GraphAides.Add(new DatatypeFormatter());
-
-        //    // Parse an instance from disk in the file:
-        //    IInteraction instance = formatter.ParseObject(File.OpenRead
-        //        (@"C:/Test Files/PRPA_IN101103CA.xml")
-        //        )
-        //        as IInteraction;
-
-<<<<<<< HEAD
-        //    if (instance != null)   // Instance is an interaction
-        //    {
-        //        // Add all properties to a list and make sure aech
-        //        // property in the list of properties is populated
-        //        // to ensure for a valid IInteraction instance.
-        //        List<Object> propertyList = new List<Object>();
-        //        propertyList.Add(instance.Id);
-        //        propertyList.Add(instance.InteractionId.Extension);
-        //        propertyList.Add(instance.CreationTime);
-        //        propertyList.Add(instance.ProcessingModeCode);
-        //        propertyList.Add(instance.VersionCode);
-
-        //        foreach (var property in propertyList)
-        //            Assert.IsNotNull(propertyList);
-
-        //        Console.WriteLine("Interaction ID: {0}\r\nCreated On: {1}\r\nProcessing Mode Code: {2}\r\nVersion: {3}",
-        //            instance.InteractionId.Extension,
-        //            instance.CreationTime,
-        //            instance.ProcessingModeCode,
-        //            instance.VersionCode
-        //        );
-        //    }
-        //    else
-        //    {
-        //        // if instance is null, fail assertion
-        //        Assert.Fail();
-        //    }
-        //}
-
-
-        ///// <summary>
-        ///// This test will parse a valid instance of type 'IInteraction',
-        ///// and compare resulting properties to expected properties from Xml.
-        ///// AreEqual assertions should pass, verifying that the properties
-        ///// are being read by the formatter as expected.
-        ///// </summary>
-        //[TestMethod]
-        //public void IInteractionTest02()
-        //{
-        //    // Setup the formatter as XML ITS 1 with Canadian Data Types R1
-        //    var formatter = new XmlIts1Formatter();
-        //    formatter.ValidateConformance = false;
-        //    formatter.GraphAides.Add(new DatatypeFormatter());
-
-        //    // Parse an instance from disk in the file:
-        //    IInteraction instance = formatter.ParseObject(File.OpenRead
-        //        (@"C:/Test Files/PRPA_IN101103CA.xml")
-        //        )
-        //        as IInteraction;
-
-        //    if (instance != null)   // Instance is an interaction
-        //    {
-        //        Assert.AreEqual(instance.InteractionId.Extension.ToString(), "PRPA_IN101103CA");
-        //        Assert.AreEqual(instance.ProcessingModeCode.ToString(), "T");
-        //        Assert.AreEqual(instance.VersionCode.ToString(), "V3-2008N");
-
-        //        Console.WriteLine("Interaction ID: {0}\r\nCreated On: {1}\r\nProcessing Mode Code: {2}\r\nVersion: {3}",
-        //            instance.InteractionId.Extension,
-        //            instance.CreationTime,
-        //            instance.ProcessingModeCode,
-        //            instance.VersionCode
-        //        );
-        //    }
-        //    else
-        //    {
-        //        // if instance is null, fail assertion
-        //        Assert.Fail();
-        //    }
-        //}
-
-
-
-        ///// <summary>
-        ///// This test will read an instance of type 'Patient'.
-        ///// IsNull assertion should return TRUE (invalid instance of IInteraction).
-        ///// </summary>
-        //[TestMethod]
-        //public void IInteractionTest03()
-        //{
-        //    // Setup the formatter as XML ITS 1 with Canadian Data Types R1
-        //    var formatter = new XmlIts1Formatter();
-        //    formatter.ValidateConformance = false;
-        //    formatter.GraphAides.Add(new DatatypeFormatter());
-
-        //    // Parse an instance from disk in the file:
-        //    IInteraction instance = formatter.ParseObject(File.OpenRead
-        //        (@"C:/Test Files/patientSample.xml")
-        //        ) as IInteraction;
-
-        //    if (instance != null)   // Instance is an interaction
-        //    {
-        //        Console.WriteLine("Instance is an interaction.");
-        //    }
-        //    else
-        //    {
-        //        // Verify that the instance was never created
-        //        // (which would only happen if it was not a valid instance of IInteraction).
-        //        Assert.IsNull(instance);
-        //        Console.WriteLine("Instance is not valid IInteraction");
-        //    }
-        //}
-=======
-            try
-            {
-                // Set the stream by reading from a file
-                // whose datatype is PRPA_IN101103CA
-                s = GetResourceStream(neededResource);
-                if (s == null)
-                    Console.WriteLine("Invalid input stream.");
-                
-                // Setup the formatter as XML ITS 1 with Canadian Data Types R1
-                var formatter = new XmlIts1Formatter();
-                formatter.ValidateConformance = false;
-
-                // Assign graphing aides to formatter
-                formatter.GraphAides.Add(new DatatypeFormatter());
-
-                var instance = formatter.Parse(s).Structure as IInteraction;
-                
-                if (instance != null)   // instance is an interaction
-                {
-                    // Output instance information
-                    Console.WriteLine("Interaction ID: {0}\r\nCreated On: {1}\r\nProcessing Mode Code: {2}\r\nVersion: {3}",
-                        instance.InteractionId.Extension,
-                        instance.CreationTime,
-                        instance.ProcessingModeCode,
-                        instance.VersionCode
-                    );
-
-                    // Ensure that we have a valid patient interaction instance
-                    Assert.IsTrue(instance.InteractionId.Extension.StartsWith("PRPA"));
-                }
-                else
-                {
-                    // if instance is null, fail assertion
-                    Assert.Fail();
-                }
-            }
-            finally
-            {
-                if (s != null)
-                    s.Close();
-            }
-        }
->>>>>>> 1fc6c46f
-    }
-}
+﻿using System;
+using System.Text;
+using System.Collections.Generic;
+using System.Linq;
+using System.IO;
+using System.Xml;
+using System.IO.Pipes;
+using Microsoft.VisualStudio.TestTools.UnitTesting;
+
+using MARC.Everest.Xml;
+using MARC.Everest.DataTypes;
+using MARC.Everest.Interfaces;
+using MARC.Everest.DataTypes.Interfaces;
+using MARC.Everest.Connectors;
+using MARC.Everest.Exceptions;
+using MARC.Everest.Formatters.XML.ITS1;
+using MARC.Everest.Test.Manual.Formatters;
+using MARC.Everest.Formatters.XML.Datatypes.R1;
+using MARC.Everest.RMIM.UV.NE2008.COCT_MT050000UV01;
+using System.Reflection;
+
+namespace MARC.Everest.Test.Manual_Interfaces
+{
+    /// <summary>
+    /// Summary description for IIntereaction
+    /// </summary>
+    [TestClass]
+    public class IInteractionTest
+    {
+        public IInteractionTest()
+        {
+            //
+            // TODO: Add constructor logic here
+            //
+        }
+
+        public static string[] GetResourceList()
+        {
+            Assembly asm = Assembly.GetExecutingAssembly();
+            return asm.GetManifestResourceNames();
+        }
+
+        public static Stream GetResourceStream(string scriptname)
+        {
+            Assembly asm = Assembly.GetExecutingAssembly();
+            return asm.GetManifestResourceStream(scriptname);
+        }
+
+        public static string findResource(string neededResource)
+        {
+            foreach (string name in IInteractionTest.GetResourceList())
+            {
+                if (name.ToString().Contains("PRPA_IN101103CA.xml"))
+                {
+                    neededResource = name;
+                }
+            }
+            return neededResource;
+        }
+
+        private TestContext testContextInstance;
+
+        /// <summary>
+        ///Gets or sets the test context which provides
+        ///information about and functionality for the current test run.
+        ///</summary>
+        public TestContext TestContext
+        {
+            get
+            {
+                return testContextInstance;
+            }
+            set
+            {
+                testContextInstance = value;
+            }
+        }
+
+        #region Additional test attributes
+        //
+        // You can use the following additional attributes as you write your tests:
+        //
+        // Use ClassInitialize to run code before running the first test in the class
+        // [ClassInitialize()]
+        // public static void MyClassInitialize(TestContext testContext) { }
+        //
+        // Use ClassCleanup to run code after all tests in a class have run
+        // [ClassCleanup()]
+        // public static void MyClassCleanup() { }
+        //
+        // Use TestInitialize to run code before running each test 
+        // [TestInitialize()]
+        // public void MyTestInitialize() { }
+        //
+        // Use TestCleanup to run code after each test has run
+        // [TestCleanup()]
+        // public void MyTestCleanup() { }
+        //
+        #endregion
+
+        /* Example 64 */
+
+        /// <summary>
+        /// This test will parse a valid instance of type 'IInteraction'.
+        /// IsTrue assertion should return true.
+        /// </summary>
+        [TestMethod]
+        public void IInteractionTest01()
+        {
+            // Find the resource to be parsed.
+            string neededResource = findResource("PRPA_IN101103CA.xml");
+            
+            // Load the assembly into the current AppDomain
+            Assembly.Load(new AssemblyName("MARC.Everest.RMIM.CA.R020402, Version=1.0.4366.42027, Culture=neutral"));
+
+            // Initialize stream that will read the needed resource file.
+            Stream s = null;
+
+            try
+            {
+                // Set the stream by reading from a file
+                // whose datatype is PRPA_IN101103CA
+                s = GetResourceStream(neededResource);
+                if (s == null)
+                    Console.WriteLine("Invalid input stream.");
+                
+                // Setup the formatter as XML ITS 1 with Canadian Data Types R1
+                var formatter = new XmlIts1Formatter();
+                formatter.ValidateConformance = false;
+
+                // Assign graphing aides to formatter
+                formatter.GraphAides.Add(new DatatypeFormatter());
+
+                var instance = formatter.Parse(s).Structure as IInteraction;
+                
+                if (instance != null)   // instance is an interaction
+                {
+                    // Output instance information
+                    Console.WriteLine("Interaction ID: {0}\r\nCreated On: {1}\r\nProcessing Mode Code: {2}\r\nVersion: {3}",
+                        instance.InteractionId.Extension,
+                        instance.CreationTime,
+                        instance.ProcessingModeCode,
+                        instance.VersionCode
+                    );
+
+                    // Ensure that we have a valid patient interaction instance
+                    Assert.IsTrue(instance.InteractionId.Extension.StartsWith("PRPA"));
+                }
+                else
+                {
+                    // if instance is null, fail assertion
+                    Assert.Fail();
+                }
+            }
+            finally
+            {
+                if (s != null)
+                    s.Close();
+            }
+        }
+    }
+}