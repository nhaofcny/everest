/* 
 * Copyright 2008-2012 Mohawk College of Applied Arts and Technology
 * 
 * Licensed under the Apache License, Version 2.0 (the "License"); you 
 * may not use this file except in compliance with the License. You may 
 * obtain a copy of the License at 
 * 
 * http://www.apache.org/licenses/LICENSE-2.0 
 * 
 * Unless required by applicable law or agreed to in writing, software
 * distributed under the License is distributed on an "AS IS" BASIS, WITHOUT
 * WARRANTIES OR CONDITIONS OF ANY KIND, either express or implied. See the 
 * License for the specific language governing permissions and limitations under 
 * the License.
 * 
 * User: computc
 * Date: 9/14/2009 10:43:44 AM
 */
using System;
using System.Collections.Generic;
using System.Text;
using MARC.Everest.DataTypes;
using MARC.Everest.Connectors;
using MARC.Everest.Exceptions;
using MARC.Everest.Xml;
using System.Reflection;

namespace MARC.Everest.Formatters.XML.Datatypes.R1.Formatters
{
    /// <summary>
    /// Formatter for ENXP
    /// </summary>
    [System.Diagnostics.CodeAnalysis.SuppressMessage("Microsoft.Naming", "CA1709:IdentifiersShouldBeCasedCorrectly", MessageId = "ENXP")]
    public class ENXPFormatter : ANYFormatter, IDatatypeFormatter
    {
      

      
        #region IDatatypeFormatter Members

        

        /// <summary>
        /// Grap the object to a stream
        /// </summary>
        public override void Graph(System.Xml.XmlWriter s, object o, DatatypeFormatterGraphResult result)
        {

            ENXP instance = o as ENXP;

            // Start with part type and code attributes
            base.Graph(s, o, result);

            if (instance.NullFlavor != null)
                return;
            
            // Now format our data
            if (instance.Type != null && result.CompatibilityMode != DatatypeFormatterCompatibilityMode.ClinicalDocumentArchitecture)
                s.WriteAttributeString("partType", Util.ToWireFormat(instance.Type));
            if (instance.Qualifier != null && !instance.Qualifier.IsEmpty)
                s.WriteAttributeString("qualifier", Util.ToWireFormat(instance.Qualifier));
            if (instance.Code != null && result.CompatibilityMode != DatatypeFormatterCompatibilityMode.Canadian)
                result.AddResultDetail(new UnsupportedDatatypeR1PropertyResultDetail(ResultDetailType.Warning, "Code", "ENXP", s.ToString()));
            else if(instance.Code != null)
                s.WriteAttributeString("code", instance.Code);
            if (instance.Value != null)
                s.WriteValue(instance.Value);
            if (instance.CodeSystem != null) // Warn if there is no way to represent this in R1
                result.AddResultDetail(new UnsupportedDatatypeR1PropertyResultDetail(ResultDetailType.Warning, "CodeSystem", "ENXP", s.ToString()));
            if(instance.CodeSystemVersion != null)
                result.AddResultDetail(new UnsupportedDatatypeR1PropertyResultDetail(ResultDetailType.Warning, "CodeSystemVersion", "ENXP", s.ToString()));

        }

        /// <summary>
        /// Parse an ENXP from stream <paramref name="s"/>
        /// </summary>
        public override object Parse(System.Xml.XmlReader s, DatatypeFormatterParseResult result)
        {
            // Parse base (ANY) from the stream

            // Parse CS
            ENXP retVal = base.Parse<ENXP>(s, result);

            if (s.GetAttribute("qualifier") != null)
                retVal.Qualifier = Util.Convert<SET<CS<EntityNamePartQualifier>>>(s.GetAttribute("qualifier"));

            // Now parse our data out... 
            if (!s.IsEmptyElement)
            {
                // Read next for text elemnt
                string sName = s.Name;
                s.Read();
                while (!(s.NodeType == System.Xml.XmlNodeType.EndElement && sName == s.Name))
                {
                    if (s.NodeType == System.Xml.XmlNodeType.Text)
                        retVal.Value = s.Value;
                    s.Read();
                }

            }

            // Validation is handled by the EN formatter
            string pathName = s is XmlStateReader ? (s as XmlStateReader).CurrentPath : s.Name;
<<<<<<< HEAD
            base.Validate(retVal, pathName, result);

=======
>>>>>>> 09588854

            return retVal;
        }

        /// <summary>
        /// Determines which types this grapher can understand
        /// </summary>
        public override string HandlesType
        {
            get { return "ENXP"; }
        }

        /// <summary>
        /// Get the supported properties for the rendering
        /// </summary>
        public override List<PropertyInfo> GetSupportedProperties()
        {
            List<PropertyInfo> retVal = new List<PropertyInfo>(){
                typeof(ENXP).GetProperty("Type"),
                typeof(ENXP).GetProperty("Code"),
                typeof(ENXP).GetProperty("Value")
            };
            retVal.AddRange(new ANYFormatter().GetSupportedProperties());
            return retVal;
        }
        #endregion
    }
}<|MERGE_RESOLUTION|>--- conflicted
+++ resolved
@@ -1,137 +1,133 @@
-/* 
- * Copyright 2008-2012 Mohawk College of Applied Arts and Technology
- * 
- * Licensed under the Apache License, Version 2.0 (the "License"); you 
- * may not use this file except in compliance with the License. You may 
- * obtain a copy of the License at 
- * 
- * http://www.apache.org/licenses/LICENSE-2.0 
- * 
- * Unless required by applicable law or agreed to in writing, software
- * distributed under the License is distributed on an "AS IS" BASIS, WITHOUT
- * WARRANTIES OR CONDITIONS OF ANY KIND, either express or implied. See the 
- * License for the specific language governing permissions and limitations under 
- * the License.
- * 
- * User: computc
- * Date: 9/14/2009 10:43:44 AM
- */
-using System;
-using System.Collections.Generic;
-using System.Text;
-using MARC.Everest.DataTypes;
-using MARC.Everest.Connectors;
-using MARC.Everest.Exceptions;
-using MARC.Everest.Xml;
-using System.Reflection;
-
-namespace MARC.Everest.Formatters.XML.Datatypes.R1.Formatters
-{
-    /// <summary>
-    /// Formatter for ENXP
-    /// </summary>
-    [System.Diagnostics.CodeAnalysis.SuppressMessage("Microsoft.Naming", "CA1709:IdentifiersShouldBeCasedCorrectly", MessageId = "ENXP")]
-    public class ENXPFormatter : ANYFormatter, IDatatypeFormatter
-    {
-      
-
-      
-        #region IDatatypeFormatter Members
-
-        
-
-        /// <summary>
-        /// Grap the object to a stream
-        /// </summary>
-        public override void Graph(System.Xml.XmlWriter s, object o, DatatypeFormatterGraphResult result)
-        {
-
-            ENXP instance = o as ENXP;
-
-            // Start with part type and code attributes
-            base.Graph(s, o, result);
-
-            if (instance.NullFlavor != null)
-                return;
-            
-            // Now format our data
-            if (instance.Type != null && result.CompatibilityMode != DatatypeFormatterCompatibilityMode.ClinicalDocumentArchitecture)
-                s.WriteAttributeString("partType", Util.ToWireFormat(instance.Type));
-            if (instance.Qualifier != null && !instance.Qualifier.IsEmpty)
-                s.WriteAttributeString("qualifier", Util.ToWireFormat(instance.Qualifier));
-            if (instance.Code != null && result.CompatibilityMode != DatatypeFormatterCompatibilityMode.Canadian)
-                result.AddResultDetail(new UnsupportedDatatypeR1PropertyResultDetail(ResultDetailType.Warning, "Code", "ENXP", s.ToString()));
-            else if(instance.Code != null)
-                s.WriteAttributeString("code", instance.Code);
-            if (instance.Value != null)
-                s.WriteValue(instance.Value);
-            if (instance.CodeSystem != null) // Warn if there is no way to represent this in R1
-                result.AddResultDetail(new UnsupportedDatatypeR1PropertyResultDetail(ResultDetailType.Warning, "CodeSystem", "ENXP", s.ToString()));
-            if(instance.CodeSystemVersion != null)
-                result.AddResultDetail(new UnsupportedDatatypeR1PropertyResultDetail(ResultDetailType.Warning, "CodeSystemVersion", "ENXP", s.ToString()));
-
-        }
-
-        /// <summary>
-        /// Parse an ENXP from stream <paramref name="s"/>
-        /// </summary>
-        public override object Parse(System.Xml.XmlReader s, DatatypeFormatterParseResult result)
-        {
-            // Parse base (ANY) from the stream
-
-            // Parse CS
-            ENXP retVal = base.Parse<ENXP>(s, result);
-
-            if (s.GetAttribute("qualifier") != null)
-                retVal.Qualifier = Util.Convert<SET<CS<EntityNamePartQualifier>>>(s.GetAttribute("qualifier"));
-
-            // Now parse our data out... 
-            if (!s.IsEmptyElement)
-            {
-                // Read next for text elemnt
-                string sName = s.Name;
-                s.Read();
-                while (!(s.NodeType == System.Xml.XmlNodeType.EndElement && sName == s.Name))
-                {
-                    if (s.NodeType == System.Xml.XmlNodeType.Text)
-                        retVal.Value = s.Value;
-                    s.Read();
-                }
-
-            }
-
-            // Validation is handled by the EN formatter
-            string pathName = s is XmlStateReader ? (s as XmlStateReader).CurrentPath : s.Name;
-<<<<<<< HEAD
-            base.Validate(retVal, pathName, result);
-
-=======
->>>>>>> 09588854
-
-            return retVal;
-        }
-
-        /// <summary>
-        /// Determines which types this grapher can understand
-        /// </summary>
-        public override string HandlesType
-        {
-            get { return "ENXP"; }
-        }
-
-        /// <summary>
-        /// Get the supported properties for the rendering
-        /// </summary>
-        public override List<PropertyInfo> GetSupportedProperties()
-        {
-            List<PropertyInfo> retVal = new List<PropertyInfo>(){
-                typeof(ENXP).GetProperty("Type"),
-                typeof(ENXP).GetProperty("Code"),
-                typeof(ENXP).GetProperty("Value")
-            };
-            retVal.AddRange(new ANYFormatter().GetSupportedProperties());
-            return retVal;
-        }
-        #endregion
-    }
+/* 
+ * Copyright 2008-2012 Mohawk College of Applied Arts and Technology
+ * 
+ * Licensed under the Apache License, Version 2.0 (the "License"); you 
+ * may not use this file except in compliance with the License. You may 
+ * obtain a copy of the License at 
+ * 
+ * http://www.apache.org/licenses/LICENSE-2.0 
+ * 
+ * Unless required by applicable law or agreed to in writing, software
+ * distributed under the License is distributed on an "AS IS" BASIS, WITHOUT
+ * WARRANTIES OR CONDITIONS OF ANY KIND, either express or implied. See the 
+ * License for the specific language governing permissions and limitations under 
+ * the License.
+ * 
+ * User: computc
+ * Date: 9/14/2009 10:43:44 AM
+ */
+using System;
+using System.Collections.Generic;
+using System.Text;
+using MARC.Everest.DataTypes;
+using MARC.Everest.Connectors;
+using MARC.Everest.Exceptions;
+using MARC.Everest.Xml;
+using System.Reflection;
+
+namespace MARC.Everest.Formatters.XML.Datatypes.R1.Formatters
+{
+    /// <summary>
+    /// Formatter for ENXP
+    /// </summary>
+    [System.Diagnostics.CodeAnalysis.SuppressMessage("Microsoft.Naming", "CA1709:IdentifiersShouldBeCasedCorrectly", MessageId = "ENXP")]
+    public class ENXPFormatter : ANYFormatter, IDatatypeFormatter
+    {
+      
+
+      
+        #region IDatatypeFormatter Members
+
+        
+
+        /// <summary>
+        /// Grap the object to a stream
+        /// </summary>
+        public override void Graph(System.Xml.XmlWriter s, object o, DatatypeFormatterGraphResult result)
+        {
+
+            ENXP instance = o as ENXP;
+
+            // Start with part type and code attributes
+            base.Graph(s, o, result);
+
+            if (instance.NullFlavor != null)
+                return;
+            
+            // Now format our data
+            if (instance.Type != null && result.CompatibilityMode != DatatypeFormatterCompatibilityMode.ClinicalDocumentArchitecture)
+                s.WriteAttributeString("partType", Util.ToWireFormat(instance.Type));
+            if (instance.Qualifier != null && !instance.Qualifier.IsEmpty)
+                s.WriteAttributeString("qualifier", Util.ToWireFormat(instance.Qualifier));
+            if (instance.Code != null && result.CompatibilityMode != DatatypeFormatterCompatibilityMode.Canadian)
+                result.AddResultDetail(new UnsupportedDatatypeR1PropertyResultDetail(ResultDetailType.Warning, "Code", "ENXP", s.ToString()));
+            else if(instance.Code != null)
+                s.WriteAttributeString("code", instance.Code);
+            if (instance.Value != null)
+                s.WriteValue(instance.Value);
+            if (instance.CodeSystem != null) // Warn if there is no way to represent this in R1
+                result.AddResultDetail(new UnsupportedDatatypeR1PropertyResultDetail(ResultDetailType.Warning, "CodeSystem", "ENXP", s.ToString()));
+            if(instance.CodeSystemVersion != null)
+                result.AddResultDetail(new UnsupportedDatatypeR1PropertyResultDetail(ResultDetailType.Warning, "CodeSystemVersion", "ENXP", s.ToString()));
+
+        }
+
+        /// <summary>
+        /// Parse an ENXP from stream <paramref name="s"/>
+        /// </summary>
+        public override object Parse(System.Xml.XmlReader s, DatatypeFormatterParseResult result)
+        {
+            // Parse base (ANY) from the stream
+
+            // Parse CS
+            ENXP retVal = base.Parse<ENXP>(s, result);
+
+            if (s.GetAttribute("qualifier") != null)
+                retVal.Qualifier = Util.Convert<SET<CS<EntityNamePartQualifier>>>(s.GetAttribute("qualifier"));
+
+            // Now parse our data out... 
+            if (!s.IsEmptyElement)
+            {
+                // Read next for text elemnt
+                string sName = s.Name;
+                s.Read();
+                while (!(s.NodeType == System.Xml.XmlNodeType.EndElement && sName == s.Name))
+                {
+                    if (s.NodeType == System.Xml.XmlNodeType.Text)
+                        retVal.Value = s.Value;
+                    s.Read();
+                }
+
+            }
+
+            // Validation is handled by the EN formatter
+            string pathName = s is XmlStateReader ? (s as XmlStateReader).CurrentPath : s.Name;
+            base.Validate(retVal, pathName, result);
+
+            return retVal;
+        }
+
+        /// <summary>
+        /// Determines which types this grapher can understand
+        /// </summary>
+        public override string HandlesType
+        {
+            get { return "ENXP"; }
+        }
+
+        /// <summary>
+        /// Get the supported properties for the rendering
+        /// </summary>
+        public override List<PropertyInfo> GetSupportedProperties()
+        {
+            List<PropertyInfo> retVal = new List<PropertyInfo>(){
+                typeof(ENXP).GetProperty("Type"),
+                typeof(ENXP).GetProperty("Code"),
+                typeof(ENXP).GetProperty("Value")
+            };
+            retVal.AddRange(new ANYFormatter().GetSupportedProperties());
+            return retVal;
+        }
+        #endregion
+    }
 }