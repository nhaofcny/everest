--- conflicted
+++ resolved
@@ -1,103 +1,100 @@
-﻿/* 
- * Copyright 2008-2012 Mohawk College of Applied Arts and Technology
- * 
- * Licensed under the Apache License, Version 2.0 (the "License"); you 
- * may not use this file except in compliance with the License. You may 
- * obtain a copy of the License at 
- * 
- * http://www.apache.org/licenses/LICENSE-2.0 
- * 
- * Unless required by applicable law or agreed to in writing, software
- * distributed under the License is distributed on an "AS IS" BASIS, WITHOUT
- * WARRANTIES OR CONDITIONS OF ANY KIND, either express or implied. See the 
- * License for the specific language governing permissions and limitations under 
- * the License.
- * 
- * User: Justin Fyfe
- * Date: 11-12-2011
- */
-using System;
-using System.Collections.Generic;
-using System.Linq;
-using System.Text;
-using MARC.Everest.Connectors;
-using MARC.Everest.Interfaces;
-
-namespace MARC.Everest.Formatters.XML.Datatypes.R2.Formatters
-{
-    /// <summary>
-    /// A formatter that can represent an instance of one of the QSET classes on the wire in DT R2
-    /// </summary>
-    public class QSETFormatter : IDatatypeFormatter
-    {
-        #region IDatatypeFormatter Members
-
-        /// <summary>
-        /// Graph <paramref name="o"/> onto <paramref name="s"/>
-        /// </summary>
-        public void Graph(System.Xml.XmlWriter s, object o, DatatypeR2FormatterGraphResult result)
-        {
-            // First off, QSET cannot be instantiated so the formatter should find out
-            // which of the QSET classes are actually instantiated and output the appropriate
-            // xsi type information before passing off to the appropriate formatter
-            s.WriteAttributeString("xsi", "type", DatatypeR2Formatter.NS_XSI, DatatypeR2Formatter.CreateXSITypeName(o.GetType()));
-            var hostResult = this.Host.Graph(s, o as IGraphable);
-            result.Code = hostResult.Code;
-            result.AddResultDetail(hostResult.Details);
-
-        }
-
-        /// <summary>
-        /// Parse a QS* class from a QSET formatter
-        /// </summary>
-        public object Parse(System.Xml.XmlReader s, DatatypeR2FormatterParseResult result)
-        {
-            // First off, there is no way to determine which of the classes it is..
-            
-            // Try using the xsi type
-            var fmtr = new DatatypeR2Formatter().GetFormatter(s.GetAttribute("type", DatatypeR2Formatter.NS_XSI));
-            if (fmtr == null) // No formatter available, add a result
-            {
-                result.AddResultDetail(new MandatoryElementMissingResultDetail(ResultDetailType.Error, "Cannot determine type of QSET to parse, use xsi:type to specify a type", s.ToString()));
-                return null;
-            }
-
-            // Parse using the formatter
-<<<<<<< HEAD
-=======
-            // Fix: EV-876
-            fmtr.GenericArguments = this.GenericArguments;
-            fmtr.Host = this.Host; 
->>>>>>> 9488bfee
-            return fmtr.Parse(s, result);
-        }
-
-        /// <summary>
-        /// Get the type that this formatter handles
-        /// </summary>
-        public string HandlesType
-        {
-            get { return "QSET"; }
-        }
-
-        /// <summary>
-        /// Gets or sets the host of the formatter
-        /// </summary>
-        public MARC.Everest.Connectors.IXmlStructureFormatter Host { get; set; }
-
-        /// <summary>
-        /// Gets or sets the generic arguments for this formatter
-        /// </summary>
-        public Type[] GenericArguments { get; set; }
-
-        /// <summary>
-        /// Get supported properties of QSET. Since QSET is abstract, none are supported
-        /// </summary>
-        public List<System.Reflection.PropertyInfo> GetSupportedProperties()
-        {
-            return null;
-        }
-
-        #endregion
-    }
-}
+﻿/* 
+ * Copyright 2008-2012 Mohawk College of Applied Arts and Technology
+ * 
+ * Licensed under the Apache License, Version 2.0 (the "License"); you 
+ * may not use this file except in compliance with the License. You may 
+ * obtain a copy of the License at 
+ * 
+ * http://www.apache.org/licenses/LICENSE-2.0 
+ * 
+ * Unless required by applicable law or agreed to in writing, software
+ * distributed under the License is distributed on an "AS IS" BASIS, WITHOUT
+ * WARRANTIES OR CONDITIONS OF ANY KIND, either express or implied. See the 
+ * License for the specific language governing permissions and limitations under 
+ * the License.
+ * 
+ * User: Justin Fyfe
+ * Date: 11-12-2011
+ */
+using System;
+using System.Collections.Generic;
+using System.Linq;
+using System.Text;
+using MARC.Everest.Connectors;
+using MARC.Everest.Interfaces;
+
+namespace MARC.Everest.Formatters.XML.Datatypes.R2.Formatters
+{
+    /// <summary>
+    /// A formatter that can represent an instance of one of the QSET classes on the wire in DT R2
+    /// </summary>
+    public class QSETFormatter : IDatatypeFormatter
+    {
+        #region IDatatypeFormatter Members
+
+        /// <summary>
+        /// Graph <paramref name="o"/> onto <paramref name="s"/>
+        /// </summary>
+        public void Graph(System.Xml.XmlWriter s, object o, DatatypeR2FormatterGraphResult result)
+        {
+            // First off, QSET cannot be instantiated so the formatter should find out
+            // which of the QSET classes are actually instantiated and output the appropriate
+            // xsi type information before passing off to the appropriate formatter
+            s.WriteAttributeString("xsi", "type", DatatypeR2Formatter.NS_XSI, DatatypeR2Formatter.CreateXSITypeName(o.GetType()));
+            var hostResult = this.Host.Graph(s, o as IGraphable);
+            result.Code = hostResult.Code;
+            result.AddResultDetail(hostResult.Details);
+
+        }
+
+        /// <summary>
+        /// Parse a QS* class from a QSET formatter
+        /// </summary>
+        public object Parse(System.Xml.XmlReader s, DatatypeR2FormatterParseResult result)
+        {
+            // First off, there is no way to determine which of the classes it is..
+            
+            // Try using the xsi type
+            var fmtr = new DatatypeR2Formatter().GetFormatter(s.GetAttribute("type", DatatypeR2Formatter.NS_XSI));
+            if (fmtr == null) // No formatter available, add a result
+            {
+                result.AddResultDetail(new MandatoryElementMissingResultDetail(ResultDetailType.Error, "Cannot determine type of QSET to parse, use xsi:type to specify a type", s.ToString()));
+                return null;
+            }
+
+            // Parse using the formatter
+            // Fix: EV-876
+            fmtr.GenericArguments = this.GenericArguments;
+            fmtr.Host = this.Host; 
+            return fmtr.Parse(s, result);
+        }
+
+        /// <summary>
+        /// Get the type that this formatter handles
+        /// </summary>
+        public string HandlesType
+        {
+            get { return "QSET"; }
+        }
+
+        /// <summary>
+        /// Gets or sets the host of the formatter
+        /// </summary>
+        public MARC.Everest.Connectors.IXmlStructureFormatter Host { get; set; }
+
+        /// <summary>
+        /// Gets or sets the generic arguments for this formatter
+        /// </summary>
+        public Type[] GenericArguments { get; set; }
+
+        /// <summary>
+        /// Get supported properties of QSET. Since QSET is abstract, none are supported
+        /// </summary>
+        public List<System.Reflection.PropertyInfo> GetSupportedProperties()
+        {
+            return null;
+        }
+
+        #endregion
+    }
+}